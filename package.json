--- conflicted
+++ resolved
@@ -33,11 +33,11 @@
   },
   "license": "MIT",
   "dependencies": {
+    "@slack/client": "3.5.4",
     "check-env": "1.2.0",
     "commander": "2.9.0",
     "irc": "0.5.0",
-    "lodash": "4.14.1",
-    "@slack/client": "3.5.4",
+    "lodash": "^4.15.0",
     "strip-json-comments": "2.0.1",
     "winston": "2.2.0"
   },
@@ -47,19 +47,13 @@
     "babel-eslint": "^6.0.4",
     "babel-preset-es2015": "^6.9.0",
     "babel-preset-stage-0": "^6.5.0",
-    "chai": "3.5.0",
-<<<<<<< HEAD
-    "eslint": "2.13.1",
-    "eslint-config-airbnb": "^10.0.0",
-=======
-    "eslint": "3.2.2",
-    "eslint-config-airbnb": "^9.0.1",
->>>>>>> a6d0e20b
-    "eslint-config-webkom": "^1.4.1",
+    "chai": "^3.5.0",
+    "eslint": "^3.2.2",
+    "eslint-config-airbnb-base": "^5.0.1",
     "eslint-plugin-import": "^1.8.0",
-    "mocha": "3.0.1",
+    "mocha": "^3.0.1",
     "nyc": "^7.0.0",
-    "sinon": "1.17.5",
-    "sinon-chai": "2.8.0"
+    "sinon": "^1.17.5",
+    "sinon-chai": "^2.8.0"
   }
 }